from __future__ import annotations

import time

import numpy as np
import pybullet as p
import pybullet_data
from pybullet_utils import bullet_client

from multiprocessing import Pool

from .abstractions import DroneClass
from .drones.quadx import QuadX
from .drones.fixedwing import FixedWing
from .drones.quadplane import Quadplane


class Aviary(bullet_client.BulletClient):
    def __init__(
        self,
        start_pos: np.ndarray,
        start_orn: np.ndarray,
        render: bool = False,
        physics_hz: int = 240,
        ctrl_hz: int = 120,
        drone_model: str = "cf2x",
        model_dir: None | str = None,
        use_camera: bool = False,
        use_gimbal: bool = False,
        camera_angle_degrees: int = 20,
        camera_FOV_degrees: int = 90,
        camera_resolution: tuple[int, int] = (128, 128),
        worldScale: float = 1.0,
        seed: None | int = None,
    ):
        super().__init__(p.GUI if render else p.DIRECT)
        print("\033[A                             \033[A")

        # assertations
        assert (
            len(start_pos.shape) == 2
        ), f"start_pos must be shape (n, 3), currently {start_pos.shape}."
        assert (
            start_pos.shape[-1] == 3
        ), f"start_pos must be shape (n, 3), currently {start_pos.shape}."
        assert (
            start_orn.shape == start_pos.shape
        ), f"start_orn must be same shape as start_pos, currently {start_orn.shape}."

        # default physics looprate is 240 Hz
        # do not change because pybullet doesn't like it
        self.physics_hz = physics_hz
        self.physics_period = 1.0 / physics_hz
        self.ctrl_hz = ctrl_hz
        self.ctrl_period = 1.0 / ctrl_hz
        self.ctrl_update_ratio = int(physics_hz / ctrl_hz)
        self.now = time.time()

        self.start_pos = start_pos
        self.start_orn = start_orn
        self.use_camera = use_camera
        self.use_gimbal = use_gimbal
        self.camera_angle = camera_angle_degrees
        self.camera_FOV = camera_FOV_degrees
        self.camera_frame_size = camera_resolution
        self.worldScale = worldScale

        self.model_dir = model_dir
        self.drone_model = drone_model
        self.setAdditionalSearchPath(pybullet_data.getDataPath())

        self.render = render
        self.rtf_debug_line = self.addUserDebugText(
            text="RTF here", textPosition=[0, 0, 0], textColorRGB=[1, 0, 0]
        )

        self.reset(seed)

    def reset(self, seed: None | int = None):
        self.resetSimulation()
        self.setGravity(0, 0, -9.81)
        self.steps = 0

        # reset the camera position to a sane place
        self.resetDebugVisualizerCamera(
            cameraDistance=5,
            cameraYaw=30,
            cameraPitch=-30,
            cameraTargetPosition=[0, 0, 1],
        )
        if not self.use_camera:
            self.configureDebugVisualizer(p.COV_ENABLE_GUI, 0)

        # define new RNG
        self.np_random = np.random.RandomState(seed=seed)

        """ CONSTRUCT THE WORLD """
        self.planeId = self.loadURDF("plane.urdf", useFixedBase=True, globalScaling=self.worldScale)
        # p.changeVisualShape(
        #     self.planeId,
        #     linkIndex=-1,
        #     rgbaColor=(0, 0, 0, 1),
        # )

        # spawn drones
        self.drones: list[DroneClass] = []
        for start_pos, start_orn in zip(self.start_pos, self.start_orn):
            self.drones.append(
<<<<<<< HEAD
                Quadplane(
=======
                QuadX(
>>>>>>> 65ab27a8
                    self,
                    start_pos=start_pos,
                    start_orn=start_orn,
                    ctrl_hz=self.ctrl_hz,
                    physics_hz=self.physics_hz,
                    model_dir=self.model_dir,
                    use_camera=self.use_camera,
                    use_gimbal=self.use_gimbal,
                    camera_angle_degrees=self.camera_angle,
                    camera_FOV_degrees=self.camera_FOV,
                    camera_resolution=self.camera_frame_size,
                    np_random=self.np_random,
                )
<<<<<<< HEAD

                # FixedWing(
                #     self,
                #     start_pos=start_pos,
                #     start_orn=start_orn,
                #     ctrl_hz=self.ctrl_hz,
                #     physics_hz=self.physics_hz,
                #     model_dir=self.model_dir,
                #     use_camera=self.use_camera,
                #     use_gimbal=self.use_gimbal,
                #     camera_angle_degrees=self.camera_angle,
                #     camera_FOV_degrees=self.camera_FOV,
                #     camera_resolution=self.camera_frame_size,
                #     np_random=self.np_random,
                # )

                # QuadX(
                #     self,
                #     start_pos=start_pos,
                #     start_orn=start_orn,
                #     ctrl_hz=self.ctrl_hz,
                #     physics_hz=self.physics_hz,
                #     model_dir=self.model_dir,
                #     use_camera=self.use_camera,
                #     use_gimbal=self.use_gimbal,
                #     camera_angle_degrees=self.camera_angle,
                #     camera_FOV_degrees=self.camera_FOV,
                #     camera_resolution=self.camera_frame_size,
                #     np_random=self.np_random,
                # )
=======
>>>>>>> 65ab27a8
            )
        # arm everything
        self.register_all_new_bodies()
        self.set_armed(True)

    def register_all_new_bodies(self):
        # collision array
        self.collision_array = np.zeros(
            (self.getNumBodies(), self.getNumBodies()), dtype=bool
        )

    @property
    def num_drones(self) -> int:
        return len(self.drones)

    @property
    def states(self) -> np.ndarray:
        """
        returns a list of states for each drone in the aviary
        """
        states = []
        for drone in self.drones:
            states.append(drone.state)

        states = np.stack(states, axis=0)

        return states

    def set_armed(self, settings: int | bool | list[int | bool]):
        """
        sets the arming status for all the drones
        """
        if isinstance(settings, list):
            assert len(settings) == len(
                self.drones
            ), f"Expected {len(self.drones)} settings, got {len(settings)}."
            self.armed_drones = [
                drone for (drone, arm) in zip(self.drones, settings) if arm
            ]
        else:
            self.armed_drones = [drone for drone in self.drones] if settings else []

    def set_mode(self, flight_modes: int | list[int]):
        """
        sets the flight mode for each drone
        """
        if isinstance(flight_modes, list):
            assert len(flight_modes) == len(
                self.drones
            ), f"Expected {len(self.drones)} flight_modes, got {len(flight_modes)}."
            for drone, mode in zip(self.drones, flight_modes):
                drone.set_mode(mode)
        else:
            for drone in self.drones:
                drone.set_mode(flight_modes)

    def set_setpoints(self, setpoints: np.ndarray):
        """
        commands each drone to go to a setpoint as specified in a list
        """
        for i, drone in enumerate(self.drones):
            drone.setpoint = setpoints[i]

    def step(self):
        """
        Steps the environment
        """
        # compute rtf if we're rendering
        if self.render:
            elapsed = time.time() - self.now
            self.now = time.time()

            # sleep to maintain real time factor
            time.sleep(max(0, self.ctrl_period - elapsed))

            # calculate real time factor
            RTF = self.ctrl_period / (elapsed + 1e-6)

            # handle case where sometimes elapsed becomes 0
            if elapsed != 0.0:
                self.rtf_debug_line = self.addUserDebugText(
                    text=f"RTF: {str(RTF)[:7]}",
                    textPosition=[0, 0, 0],
                    textColorRGB=[1, 0, 0],
                    replaceItemUniqueId=self.rtf_debug_line,
                )

        # reset collisions
        self.collision_array &= False

        # update onboard avionics compute
        [drone.update_avionics() for drone in self.armed_drones]

        # step the environment enough times for one control loop
        for _ in range(self.ctrl_update_ratio):
            # compute physics
            [drone.update_physics() for drone in self.armed_drones]

            # advance pybullet
            self.stepSimulation()

            # splice out collisions
            for collision in self.getContactPoints():
                self.collision_array[collision[1], collision[2]] = True
                self.collision_array[collision[2], collision[1]] = True

        self.steps += 1<|MERGE_RESOLUTION|>--- conflicted
+++ resolved
@@ -106,11 +106,7 @@
         self.drones: list[DroneClass] = []
         for start_pos, start_orn in zip(self.start_pos, self.start_orn):
             self.drones.append(
-<<<<<<< HEAD
                 Quadplane(
-=======
-                QuadX(
->>>>>>> 65ab27a8
                     self,
                     start_pos=start_pos,
                     start_orn=start_orn,
@@ -124,8 +120,6 @@
                     camera_resolution=self.camera_frame_size,
                     np_random=self.np_random,
                 )
-<<<<<<< HEAD
-
                 # FixedWing(
                 #     self,
                 #     start_pos=start_pos,
@@ -155,8 +149,6 @@
                 #     camera_resolution=self.camera_frame_size,
                 #     np_random=self.np_random,
                 # )
-=======
->>>>>>> 65ab27a8
             )
         # arm everything
         self.register_all_new_bodies()
